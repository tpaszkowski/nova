# vim: tabstop=4 shiftwidth=4 softtabstop=4

# Copyright 2010 United States Government as represented by the
# Administrator of the National Aeronautics and Space Administration.
# All Rights Reserved.
#
#    Licensed under the Apache License, Version 2.0 (the "License"); you may
#    not use this file except in compliance with the License. You may obtain
#    a copy of the License at
#
#         http://www.apache.org/licenses/LICENSE-2.0
#
#    Unless required by applicable law or agreed to in writing, software
#    distributed under the License is distributed on an "AS IS" BASIS, WITHOUT
#    WARRANTIES OR CONDITIONS OF ANY KIND, either express or implied. See the
#    License for the specific language governing permissions and limitations
#    under the License.

"""
Cloud Controller: Implementation of EC2 REST API calls, which are
dispatched to other nodes via AMQP RPC. State is via distributed
datastore.
"""

import base64
import datetime
import logging
import re
import os

from nova import context
import IPy

from nova import compute
from nova import crypto
from nova import db
from nova import exception
from nova import flags
from nova import network
from nova import rpc
from nova import utils
from nova import volume
from nova.compute import instance_types


FLAGS = flags.FLAGS

InvalidInputException = exception.InvalidInputException


def _gen_key(context, user_id, key_name):
    """Generate a key

    This is a module level method because it is slow and we need to defer
    it into a process pool."""
    # NOTE(vish): generating key pair is slow so check for legal
    #             creation before creating key_pair
    try:
        db.key_pair_get(context, user_id, key_name)
        raise exception.Duplicate("The key_pair %s already exists"
                                  % key_name)
    except exception.NotFound:
        pass
    private_key, public_key, fingerprint = crypto.generate_key_pair()
    key = {}
    key['user_id'] = user_id
    key['name'] = key_name
    key['public_key'] = public_key
    key['fingerprint'] = fingerprint
    db.key_pair_create(context, key)
    return {'private_key': private_key, 'fingerprint': fingerprint}


def ec2_id_to_id(ec2_id):
    """Convert an ec2 ID and an instance ID."""
    return ec2_id[2:]


def id_to_ec2_id(instance_id):
    """Convert an instance ID to an ec2 ID."""
    return "i-%s" % instance_id


class CloudController(object):
    """ CloudController provides the critical dispatch between
 inbound API calls through the endpoint and messages
 sent to the other nodes.
"""
    def __init__(self):
        self.image_service = utils.import_object(FLAGS.image_service)
        self.network_api = network.API()
        self.volume_api = volume.API()
        self.compute_api = compute.API(self.image_service, self.network_api,
                                       self.volume_api)
        self.setup()

    def __str__(self):
        return 'CloudController'

    def setup(self):
        """ Ensure the keychains and folders exist. """
        # FIXME(ja): this should be moved to a nova-manage command,
        # if not setup throw exceptions instead of running
        # Create keys folder, if it doesn't exist
        if not os.path.exists(FLAGS.keys_path):
            os.makedirs(FLAGS.keys_path)
        # Gen root CA, if we don't have one
        root_ca_path = os.path.join(FLAGS.ca_path, FLAGS.ca_file)
        if not os.path.exists(root_ca_path):
            start = os.getcwd()
            os.chdir(FLAGS.ca_path)
            # TODO(vish): Do this with M2Crypto instead
            utils.runthis(_("Generating root CA: %s"), "sh genrootca.sh")
            os.chdir(start)

    def _get_mpi_data(self, context, project_id):
        result = {}
        for instance in self.compute_api.get(context, project_id=project_id):
            if instance['fixed_ip']:
                line = '%s slots=%d' % (instance['fixed_ip']['address'],
                                        instance['vcpus'])
                key = str(instance['key_name'])
                if key in result:
                    result[key].append(line)
                else:
                    result[key] = [line]
        return result

    def _trigger_refresh_security_group(self, context, security_group):
        nodes = set([instance['host'] for instance in security_group.instances
                       if instance['host'] is not None])
        for node in nodes:
            rpc.cast(context,
                     '%s.%s' % (FLAGS.compute_topic, node),
                     {"method": "refresh_security_group",
                      "args": {"security_group_id": security_group.id}})

    def get_metadata(self, address):
        ctxt = context.get_admin_context()
        instance_ref = self.compute_api.get(ctxt, fixed_ip=address)
        if instance_ref is None:
            return None
        mpi = self._get_mpi_data(ctxt, instance_ref['project_id'])
        if instance_ref['key_name']:
            keys = {'0': {'_name': instance_ref['key_name'],
                          'openssh-key': instance_ref['key_data']}}
        else:
            keys = ''
        hostname = instance_ref['hostname']
        floating_ip = db.instance_get_floating_address(ctxt,
                                                       instance_ref['id'])
        ec2_id = id_to_ec2_id(instance_ref['id'])
        data = {
            'user-data': base64.b64decode(instance_ref['user_data']),
            'meta-data': {
                'ami-id': instance_ref['image_id'],
                'ami-launch-index': instance_ref['launch_index'],
                'ami-manifest-path': 'FIXME',
                'block-device-mapping': {
                    # TODO(vish): replace with real data
                    'ami': 'sda1',
                    'ephemeral0': 'sda2',
                    'root': '/dev/sda1',
                    'swap': 'sda3'},
                'hostname': hostname,
                'instance-action': 'none',
                'instance-id': ec2_id,
                'instance-type': instance_ref['instance_type'],
                'local-hostname': hostname,
                'local-ipv4': address,
                'kernel-id': instance_ref['kernel_id'],
                # TODO(vish): real zone
                'placement': {'availability-zone': 'nova'},
                'public-hostname': hostname,
                'public-ipv4': floating_ip or '',
                'public-keys': keys,
                'ramdisk-id': instance_ref['ramdisk_id'],
                'reservation-id': instance_ref['reservation_id'],
                'security-groups': '',
                'mpi': mpi}}
        if False:  # TODO(vish): store ancestor ids
            data['ancestor-ami-ids'] = []
        if False:  # TODO(vish): store product codes
            data['product-codes'] = []
        return data

    def describe_availability_zones(self, context, **kwargs):
        if ('zone_name' in kwargs and
            'verbose' in kwargs['zone_name'] and
            context.is_admin):
            return self._describe_availability_zones_verbose(context,
                                                             **kwargs)
        else:
            return self._describe_availability_zones(context, **kwargs)

    def _describe_availability_zones(self, context, **kwargs):
        return {'availabilityZoneInfo': [{'zoneName': 'nova',
                                          'zoneState': 'available'}]}

    def _describe_availability_zones_verbose(self, context, **kwargs):
        rv = {'availabilityZoneInfo': [{'zoneName': 'nova',
                                        'zoneState': 'available'}]}

        services = db.service_get_all(context)
        now = db.get_time()
        hosts = []
        for host in [service['host'] for service in services]:
            if not host in hosts:
                hosts.append(host)
        for host in hosts:
            rv['availabilityZoneInfo'].append({'zoneName': '|- %s' % host,
                                               'zoneState': ''})
            hsvcs = [service for service in services \
                     if service['host'] == host]
            for svc in hsvcs:
                delta = now - (svc['updated_at'] or svc['created_at'])
                alive = (delta.seconds <= FLAGS.service_down_time)
                art = (alive and ":-)") or "XXX"
                active = 'enabled'
                if svc['disabled']:
                    active = 'disabled'
                rv['availabilityZoneInfo'].append({
                        'zoneName': '| |- %s' % svc['binary'],
                        'zoneState': '%s %s %s' % (active, art,
                                                   svc['updated_at'])})
        return rv

    def describe_regions(self, context, region_name=None, **kwargs):
        if FLAGS.region_list:
            regions = []
            for region in FLAGS.region_list:
                name, _sep, host = region.partition('=')
                endpoint = '%s://%s:%s%s' % (FLAGS.ec2_prefix,
                                             host,
                                             FLAGS.cc_port,
                                             FLAGS.ec2_suffix)
                regions.append({'regionName': name,
                                'regionEndpoint': endpoint})
        else:
            regions = [{'regionName': 'nova',
                        'regionEndpoint': '%s://%s:%s%s' % (FLAGS.ec2_prefix,
                                                            FLAGS.cc_host,
                                                            FLAGS.cc_port,
                                                            FLAGS.ec2_suffix)}]

    def describe_snapshots(self,
                           context,
                           snapshot_id=None,
                           owner=None,
                           restorable_by=None,
                           **kwargs):
        return {'snapshotSet': [{'snapshotId': 'fixme',
                                 'volumeId': 'fixme',
                                 'status': 'fixme',
                                 'startTime': 'fixme',
                                 'progress': 'fixme',
                                 'ownerId': 'fixme',
                                 'volumeSize': 0,
                                 'description': 'fixme'}]}

    def describe_key_pairs(self, context, key_name=None, **kwargs):
        key_pairs = db.key_pair_get_all_by_user(context, context.user.id)
        if not key_name is None:
            key_pairs = [x for x in key_pairs if x['name'] in key_name]

        result = []
        for key_pair in key_pairs:
            # filter out the vpn keys
            suffix = FLAGS.vpn_key_suffix
            if context.user.is_admin() or \
               not key_pair['name'].endswith(suffix):
                result.append({
                    'keyName': key_pair['name'],
                    'keyFingerprint': key_pair['fingerprint'],
                })

        return {'keypairsSet': result}

    def create_key_pair(self, context, key_name, **kwargs):
        data = _gen_key(context, context.user.id, key_name)
        return {'keyName': key_name,
                'keyFingerprint': data['fingerprint'],
                'keyMaterial': data['private_key']}
        # TODO(vish): when context is no longer an object, pass it here

    def delete_key_pair(self, context, key_name, **kwargs):
        try:
            db.key_pair_destroy(context, context.user.id, key_name)
        except exception.NotFound:
            # aws returns true even if the key doesn't exist
            pass
        return True

    def describe_security_groups(self, context, group_name=None, **kwargs):
        self.compute_api.ensure_default_security_group(context)
        if context.user.is_admin():
            groups = db.security_group_get_all(context)
        else:
            groups = db.security_group_get_by_project(context,
                                                      context.project_id)
        groups = [self._format_security_group(context, g) for g in groups]
        if not group_name is None:
            groups = [g for g in groups if g.name in group_name]

        return {'securityGroupInfo': groups}

    def _format_security_group(self, context, group):
        g = {}
        g['groupDescription'] = group.description
        g['groupName'] = group.name
        g['ownerId'] = group.project_id
        g['ipPermissions'] = []
        for rule in group.rules:
            r = {}
            r['ipProtocol'] = rule.protocol
            r['fromPort'] = rule.from_port
            r['toPort'] = rule.to_port
            r['groups'] = []
            r['ipRanges'] = []
            if rule.group_id:
                source_group = db.security_group_get(context, rule.group_id)
                r['groups'] += [{'groupName': source_group.name,
                                 'userId': source_group.project_id}]
            else:
                r['ipRanges'] += [{'cidrIp': rule.cidr}]
            g['ipPermissions'] += [r]
        return g

    def _revoke_rule_args_to_dict(self, context, to_port=None, from_port=None,
                                  ip_protocol=None, cidr_ip=None, user_id=None,
                                  source_security_group_name=None,
                                  source_security_group_owner_id=None):

        values = {}

        if source_security_group_name:
            source_project_id = self._get_source_project_id(context,
                source_security_group_owner_id)

            source_security_group = \
                    db.security_group_get_by_name(context.elevated(),
                                                  source_project_id,
                                                  source_security_group_name)
            values['group_id'] = source_security_group['id']
        elif cidr_ip:
            # If this fails, it throws an exception. This is what we want.
            IPy.IP(cidr_ip)
            values['cidr'] = cidr_ip
        else:
            values['cidr'] = '0.0.0.0/0'

        if ip_protocol and from_port and to_port:
            from_port = int(from_port)
            to_port = int(to_port)
            ip_protocol = str(ip_protocol)

            if ip_protocol.upper() not in ['TCP', 'UDP', 'ICMP']:
                raise InvalidInputException(_('%s is not a valid ipProtocol') %
                                            (ip_protocol,))
            if ((min(from_port, to_port) < -1) or
                (max(from_port, to_port) > 65535)):
                raise InvalidInputException(_('Invalid port range'))

            values['protocol'] = ip_protocol
            values['from_port'] = from_port
            values['to_port'] = to_port
        else:
            # If cidr based filtering, protocol and ports are mandatory
            if 'cidr' in values:
                return None

        return values

    def _security_group_rule_exists(self, security_group, values):
        """Indicates whether the specified rule values are already
           defined in the given security group.
        """
        for rule in security_group.rules:
            if 'group_id' in values:
                if rule['group_id'] == values['group_id']:
                    return True
            else:
                is_duplicate = True
                for key in ('cidr', 'from_port', 'to_port', 'protocol'):
                    if rule[key] != values[key]:
                        is_duplicate = False
                        break
                if is_duplicate:
                    return True
        return False

    def revoke_security_group_ingress(self, context, group_name, **kwargs):
        self.compute_api.ensure_default_security_group(context)
        security_group = db.security_group_get_by_name(context,
                                                       context.project_id,
                                                       group_name)

        criteria = self._revoke_rule_args_to_dict(context, **kwargs)
        if criteria == None:
            raise exception.ApiError(_("No rule for the specified "
                                       "parameters."))

        for rule in security_group.rules:
            match = True
            for (k, v) in criteria.iteritems():
                if getattr(rule, k, False) != v:
                    match = False
            if match:
                db.security_group_rule_destroy(context, rule['id'])
                self._trigger_refresh_security_group(context, security_group)
                return True
        raise exception.ApiError(_("No rule for the specified parameters."))

    # TODO(soren): This has only been tested with Boto as the client.
    #              Unfortunately, it seems Boto is using an old API
    #              for these operations, so support for newer API versions
    #              is sketchy.
    def authorize_security_group_ingress(self, context, group_name, **kwargs):
        self.compute_api.ensure_default_security_group(context)
        security_group = db.security_group_get_by_name(context,
                                                       context.project_id,
                                                       group_name)

        values = self._revoke_rule_args_to_dict(context, **kwargs)
        values['parent_group_id'] = security_group.id

        if self._security_group_rule_exists(security_group, values):
            raise exception.ApiError(_('This rule already exists in group %s')
                                     % group_name)

        security_group_rule = db.security_group_rule_create(context, values)

        self._trigger_refresh_security_group(context, security_group)

        return True

    def _get_source_project_id(self, context, source_security_group_owner_id):
        if source_security_group_owner_id:
        # Parse user:project for source group.
            source_parts = source_security_group_owner_id.split(':')

            # If no project name specified, assume it's same as user name.
            # Since we're looking up by project name, the user name is not
            # used here.  It's only read for EC2 API compatibility.
            if len(source_parts) == 2:
                source_project_id = source_parts[1]
            else:
                source_project_id = source_parts[0]
        else:
            source_project_id = context.project_id

        return source_project_id

    def create_security_group(self, context, group_name, group_description):
        self.compute_api.ensure_default_security_group(context)
        if db.security_group_exists(context, context.project_id, group_name):
            raise exception.ApiError(_('group %s already exists') % group_name)

        group = {'user_id': context.user.id,
                 'project_id': context.project_id,
                 'name': group_name,
                 'description': group_description}
        group_ref = db.security_group_create(context, group)

        return {'securityGroupSet': [self._format_security_group(context,
                                                                 group_ref)]}

    def delete_security_group(self, context, group_name, **kwargs):
        security_group = db.security_group_get_by_name(context,
                                                       context.project_id,
                                                       group_name)
        db.security_group_destroy(context, security_group.id)
        return True

    def get_console_output(self, context, instance_id, **kwargs):
        # instance_id is passed in as a list of instances
        ec2_id = instance_id[0]
        instance_id = ec2_id_to_id(ec2_id)
        instance_ref = self.compute_api.get(context, instance_id)
        output = rpc.call(context,
                          '%s.%s' % (FLAGS.compute_topic,
                                     instance_ref['host']),
                          {"method": "get_console_output",
                           "args": {"instance_id": instance_ref['id']}})

        now = datetime.datetime.utcnow()
        return {"InstanceId": ec2_id,
                "Timestamp": now,
                "output": base64.b64encode(output)}

    def describe_volumes(self, context, volume_id=None, **kwargs):
        volumes = self.volume_api.get(context)
        # NOTE(vish): volume_id is an optional list of volume ids to filter by.
        volumes = [self._format_volume(context, v) for v in volumes
                   if volume_id is None or v['id'] in volume_id]
        return {'volumeSet': volumes}

    def _format_volume(self, context, volume):
        instance_ec2_id = None
        instance_data = None
        if volume.get('instance', None):
            instance_id = volume['instance']['id']
            instance_ec2_id = id_to_ec2_id(instance_id)
            instance_data = '%s[%s]' % (instance_ec2_id,
                                        volume['instance']['host'])
        v = {}
        v['volumeId'] = volume['id']
        v['status'] = volume['status']
        v['size'] = volume['size']
        v['availabilityZone'] = volume['availability_zone']
        v['createTime'] = volume['created_at']
        if context.is_admin:
            v['status'] = '%s (%s, %s, %s, %s)' % (
                volume['status'],
                volume['user_id'],
                volume['host'],
                instance_data,
                volume['mountpoint'])
        if volume['attach_status'] == 'attached':
            v['attachmentSet'] = [{'attachTime': volume['attach_time'],
                                   'deleteOnTermination': False,
                                   'device': volume['mountpoint'],
                                   'instanceId': instance_ec2_id,
                                   'status': 'attached',
                                   'volume_id': volume['ec2_id']}]
        else:
            v['attachmentSet'] = [{}]

        v['display_name'] = volume['display_name']
        v['display_description'] = volume['display_description']
        return v

    def create_volume(self, context, size, **kwargs):
        volume = self.volume_api.create(context, size,
                                        kwargs.get('display_name'),
                                        kwargs.get('display_description'))
        # TODO(vish): Instance should be None at db layer instead of
        #             trying to lazy load, but for now we turn it into
        #             a dict to avoid an error.
        return {'volumeSet': [self._format_volume(context, dict(volume_ref))]}

    def delete_volume(self, context, volume_id, **kwargs):
        self.volume_api.delete(context, volume_id)
        return True

    def update_volume(self, context, volume_id, **kwargs):
        updatable_fields = ['display_name', 'display_description']
        changes = {}
        for field in updatable_fields:
            if field in kwargs:
                changes[field] = kwargs[field]
        if changes:
            self.volume_api.update(context, volume_id, kwargs)
        return True

    def attach_volume(self, context, volume_id, instance_id, device, **kwargs):
        self.compute_api.attach_volume(context, instance_id, volume_id, device)
        volume = self.volume_api.get(context, volume_id)
        return {'attachTime': volume['attach_time'],
                'device': volume['mountpoint'],
                'instanceId': instance_id,
                'requestId': context.request_id,
                'status': volume['attach_status'],
                'volumeId': volume_id}

    def detach_volume(self, context, volume_id, **kwargs):
        volume = self.volume_api.get(context, volume_id)
        instance = self.compute_api.detach_volume(context, volume_id)
        return {'attachTime': volume['attach_time'],
                'device': volume['mountpoint'],
                'instanceId': id_to_ec2_id(instance['id']),
                'requestId': context.request_id,
                'status': volume['attach_status'],
                'volumeId': volume_id}

    def _convert_to_set(self, lst, label):
        if lst == None or lst == []:
            return None
        if not isinstance(lst, list):
            lst = [lst]
        return [{label: x} for x in lst]

    def describe_instances(self, context, **kwargs):
        return self._format_describe_instances(context)

    def _format_describe_instances(self, context):
        return {'reservationSet': self._format_instances(context)}

    def _format_run_instances(self, context, reservation_id):
        i = self._format_instances(context, reservation_id)
        assert len(i) == 1
        return i[0]

    def _format_instances(self, context, **kwargs):
        reservations = {}
        instances = self.compute_api.get(context, **kwargs)
        for instance in instances:
            if not context.user.is_admin():
                if instance['image_id'] == FLAGS.vpn_image_id:
                    continue
            i = {}
            instance_id = instance['id']
            ec2_id = id_to_ec2_id(instance_id)
            i['instanceId'] = ec2_id
            i['imageId'] = instance['image_id']
            i['instanceState'] = {
                'code': instance['state'],
                'name': instance['state_description']}
            fixed_addr = None
            floating_addr = None
            if instance['fixed_ip']:
                fixed_addr = instance['fixed_ip']['address']
                if instance['fixed_ip']['floating_ips']:
                    fixed = instance['fixed_ip']
                    floating_addr = fixed['floating_ips'][0]['address']
            i['privateDnsName'] = fixed_addr
            i['publicDnsName'] = floating_addr
            i['dnsName'] = i['publicDnsName'] or i['privateDnsName']
            i['keyName'] = instance['key_name']
            if context.user.is_admin():
                i['keyName'] = '%s (%s, %s)' % (i['keyName'],
                    instance['project_id'],
                    instance['host'])
            i['productCodesSet'] = self._convert_to_set([], 'product_codes')
            i['instanceType'] = instance['instance_type']
            i['launchTime'] = instance['created_at']
            i['amiLaunchIndex'] = instance['launch_index']
            i['displayName'] = instance['display_name']
            i['displayDescription'] = instance['display_description']
            if instance['reservation_id'] not in reservations:
                r = {}
                r['reservationId'] = instance['reservation_id']
                r['ownerId'] = instance['project_id']
                r['groupSet'] = self._convert_to_set([], 'groups')
                r['instancesSet'] = []
                reservations[instance['reservation_id']] = r
            reservations[instance['reservation_id']]['instancesSet'].append(i)

        return list(reservations.values())

    def describe_addresses(self, context, **kwargs):
        return self.format_addresses(context)

    def format_addresses(self, context):
        addresses = []
        if context.user.is_admin():
            iterator = db.floating_ip_get_all(context)
        else:
            iterator = db.floating_ip_get_all_by_project(context,
                                                         context.project_id)
        for floating_ip_ref in iterator:
            address = floating_ip_ref['address']
            ec2_id = None
            if (floating_ip_ref['fixed_ip']
                and floating_ip_ref['fixed_ip']['instance']):
                instance_id = floating_ip_ref['fixed_ip']['instance']['ec2_id']
                ec2_id = id_to_ec2_id(instance_id)
            address_rv = {'public_ip': address,
                          'instance_id': ec2_id}
            if context.user.is_admin():
                details = "%s (%s)" % (address_rv['instance_id'],
                                       floating_ip_ref['project_id'])
                address_rv['instance_id'] = details
            addresses.append(address_rv)
        return {'addressesSet': addresses}

    def allocate_address(self, context, **kwargs):
        public_ip = self.network_api.allocate_floating_ip(context)
        return {'addressSet': [{'publicIp': public_ip}]}

    def release_address(self, context, public_ip, **kwargs):
        self.network_api.release_floating_ip(context, public_ip)
        return {'releaseResponse': ["Address released."]}

    def associate_address(self, context, instance_id, public_ip, **kwargs):
        instance_id = ec2_id_to_id(instance_id)
        self.compute_api.associate_floating_ip(context, instance_id, public_ip)
        return {'associateResponse': ["Address associated."]}

    def disassociate_address(self, context, public_ip, **kwargs):
        self.network_api.disassociate_floating_ip(context, public_ip)
        return {'disassociateResponse': ["Address disassociated."]}

    def run_instances(self, context, **kwargs):
        max_count = int(kwargs.get('max_count', 1))
        instances = self.compute_api.create(context,
            instance_types.get_by_type(kwargs.get('instance_type', None)),
            kwargs['image_id'],
            min_count=int(kwargs.get('min_count', max_count)),
            max_count=max_count,
            kernel_id=kwargs.get('kernel_id', None),
            ramdisk_id=kwargs.get('ramdisk_id'),
            display_name=kwargs.get('display_name'),
            display_description=kwargs.get('display_description'),
            key_name=kwargs.get('key_name'),
            user_data=kwargs.get('user_data'),
            security_group=kwargs.get('security_group'),
<<<<<<< HEAD
            generate_hostname=id_to_ec2_id)
=======
            availability_zone=kwargs.get('placement', {}).get(
                                  'AvailabilityZone'),
            generate_hostname=internal_id_to_ec2_id)
>>>>>>> dd1e36b9
        return self._format_run_instances(context,
                                          instances[0]['reservation_id'])

    def terminate_instances(self, context, instance_id, **kwargs):
        """Terminate each instance in instance_id, which is a list of ec2 ids.
        instance_id is a kwarg so its name cannot be modified."""
        logging.debug("Going to start terminating instances")
        for ec2_id in instance_id:
            instance_id = ec2_id_to_id(ec2_id)
            self.compute_api.delete(context, instance_id)
        return True

    def reboot_instances(self, context, instance_id, **kwargs):
        """instance_id is a list of instance ids"""
        for ec2_id in instance_id:
            instance_id = ec2_id_to_id(ec2_id)
            self.compute_api.reboot(context, instance_id)
        return True

    def rescue_instance(self, context, instance_id, **kwargs):
        """This is an extension to the normal ec2_api"""
        instance_id = ec2_id_to_id(instance_id)
        self.compute_api.rescue(context, instance_id)
        return True

    def unrescue_instance(self, context, instance_id, **kwargs):
        """This is an extension to the normal ec2_api"""
        instance_id = ec2_id_to_id(instance_id)
        self.compute_api.unrescue(context, instance_id)
        return True

    def update_instance(self, context, ec2_id, **kwargs):
        updatable_fields = ['display_name', 'display_description']
        changes = {}
        for field in updatable_fields:
            if field in kwargs:
                changes[field] = kwargs[field]
        if changes:
            instance_id = ec2_id_to_id(ec2_id)
            self.compute_api.update(context, instance_id, **kwargs)
        return True

    def describe_images(self, context, image_id=None, **kwargs):
        # Note: image_id is a list!
        images = self.image_service.index(context)
        if image_id:
            images = filter(lambda x: x['imageId'] in image_id, images)
        return {'imagesSet': images}

    def deregister_image(self, context, image_id, **kwargs):
        self.image_service.deregister(context, image_id)
        return {'imageId': image_id}

    def register_image(self, context, image_location=None, **kwargs):
        if image_location is None and 'name' in kwargs:
            image_location = kwargs['name']
        image_id = self.image_service.register(context, image_location)
        logging.debug("Registered %s as %s" % (image_location, image_id))
        return {'imageId': image_id}

    def describe_image_attribute(self, context, image_id, attribute, **kwargs):
        if attribute != 'launchPermission':
            raise exception.ApiError(_('attribute not supported: %s')
                                     % attribute)
        try:
            image = self.image_service.show(context, image_id)
        except IndexError:
            raise exception.ApiError(_('invalid id: %s') % image_id)
        result = {'image_id': image_id, 'launchPermission': []}
        if image['isPublic']:
            result['launchPermission'].append({'group': 'all'})
        return result

    def modify_image_attribute(self, context, image_id, attribute,
                               operation_type, **kwargs):
        # TODO(devcamcar): Support users and groups other than 'all'.
        if attribute != 'launchPermission':
            raise exception.ApiError(_('attribute not supported: %s')
                                     % attribute)
        if not 'user_group' in kwargs:
            raise exception.ApiError(_('user or group not specified'))
        if len(kwargs['user_group']) != 1 and kwargs['user_group'][0] != 'all':
            raise exception.ApiError(_('only group "all" is supported'))
        if not operation_type in ['add', 'remove']:
            raise exception.ApiError(_('operation_type must be add or remove'))
        return self.image_service.modify(context, image_id, operation_type)

    def update_image(self, context, image_id, **kwargs):
        result = self.image_service.update(context, image_id, dict(kwargs))
        return result<|MERGE_RESOLUTION|>--- conflicted
+++ resolved
@@ -695,13 +695,9 @@
             key_name=kwargs.get('key_name'),
             user_data=kwargs.get('user_data'),
             security_group=kwargs.get('security_group'),
-<<<<<<< HEAD
-            generate_hostname=id_to_ec2_id)
-=======
             availability_zone=kwargs.get('placement', {}).get(
                                   'AvailabilityZone'),
-            generate_hostname=internal_id_to_ec2_id)
->>>>>>> dd1e36b9
+            generate_hostname=id_to_ec2_id)
         return self._format_run_instances(context,
                                           instances[0]['reservation_id'])
 
