--- conflicted
+++ resolved
@@ -147,31 +147,4 @@
         mapper.resource("sharedipgroup", "sharedipgroups",
                         controller=sharedipgroups.Controller())
 
-<<<<<<< HEAD
-        if FLAGS.allow_admin_api:
-            logging.debug("Including admin operations in API.")
-            # TODO: Place routes for admin operations here.
-
-        super(APIRouter, self).__init__(mapper)
-=======
-        super(APIRouter, self).__init__(mapper)
-
-
-def limited(items, req):
-    """Return a slice of items according to requested offset and limit.
-
-    items - a sliceable
-    req - wobob.Request possibly containing offset and limit GET variables.
-          offset is where to start in the list, and limit is the maximum number
-          of items to return.
-
-    If limit is not specified, 0, or > 1000, defaults to 1000.
-    """
-    offset = int(req.GET.get('offset', 0))
-    limit = int(req.GET.get('limit', 0))
-    if not limit:
-        limit = 1000
-    limit = min(1000, limit)
-    range_end = offset + limit
-    return items[offset:range_end]
->>>>>>> 086f2d87
+        super(APIRouter, self).__init__(mapper)