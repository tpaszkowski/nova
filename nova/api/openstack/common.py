--- conflicted
+++ resolved
@@ -171,54 +171,6 @@
     return new_href
 
 
-<<<<<<< HEAD
-class MetadataXMLSerializer(wsgi.XMLDictSerializer):
-    def __init__(self, xmlns=wsgi.XMLNS_V11):
-        super(MetadataXMLSerializer, self).__init__(xmlns=xmlns)
-
-    def _meta_item_to_xml(self, doc, key, value):
-        node = doc.createElement('meta')
-        doc.appendChild(node)
-        node.setAttribute('key', '%s' % key)
-        text = doc.createTextNode('%s' % value)
-        node.appendChild(text)
-        return node
-
-    def meta_list_to_xml(self, xml_doc, meta_items):
-        container_node = xml_doc.createElement('metadata')
-        for (key, value) in meta_items:
-            item_node = self._meta_item_to_xml(xml_doc, key, value)
-            container_node.appendChild(item_node)
-        return container_node
-
-    def _meta_list_to_xml_string(self, metadata_dict):
-        xml_doc = minidom.Document()
-        items = metadata_dict['metadata'].items()
-        container_node = self.meta_list_to_xml(xml_doc, items)
-        xml_doc.appendChild(container_node)
-        self._add_xmlns(container_node)
-        return xml_doc.toprettyxml(indent='    ', encoding='UTF-8')
-
-    def index(self, metadata_dict):
-        return self._meta_list_to_xml_string(metadata_dict)
-
-    def create(self, metadata_dict):
-        return self._meta_list_to_xml_string(metadata_dict)
-
-    def _meta_item_to_xml_string(self, meta_item_dict):
-        xml_doc = minidom.Document()
-        item_key, item_value = meta_item_dict.items()[0]
-        item_node = self._meta_item_to_xml(xml_doc, item_key, item_value)
-        xml_doc.appendChild(item_node)
-        self._add_xmlns(item_node)
-        return xml_doc.toprettyxml(indent='    ', encoding='UTF-8')
-
-    def show(self, meta_item_dict):
-        return self._meta_item_to_xml_string(meta_item_dict['meta'])
-
-    def update(self, meta_item_dict):
-        return self._meta_item_to_xml_string(meta_item_dict['meta'])
-=======
 def get_version_from_href(href):
     """Returns the api version in the href.
 
@@ -242,4 +194,83 @@
     except IndexError:
         version = '1.0'
     return version
->>>>>>> 986da4b2
+
+
+class MetadataXMLDeserializer(wsgi.MetadataXMLDeserializer):
+
+    def _extract_metadata_container(self, datastring):
+        dom = minidom.parseString(datastring)
+        metadata_node = self.find_first_child_named(dom, "metadata")
+        metadata = self.extract_metadata(metadata_node)
+        return {'body': {'metadata': metadata}}
+
+    def create(self, datastring):
+        return self._extract_metadata_container(datastring)
+
+    def update_all(self, datastring):
+        return self._extract_metadata_container(datastring)
+
+    def update(self, datastring):
+        dom = minidom.parseString(datastring)
+        metadata_item = self.extract_metadata(dom)
+        return {'body': {'meta': metadata_item}}
+
+
+class MetadataHeadersSerializer(wsgi.ResponseHeadersSerializer):
+
+    def delete(self, response, data):
+        response.status_int = 204
+
+
+class MetadataXMLSerializer(wsgi.XMLDictSerializer):
+    def __init__(self, xmlns=wsgi.XMLNS_V11):
+        super(MetadataXMLSerializer, self).__init__(xmlns=xmlns)
+
+    def _meta_item_to_xml(self, doc, key, value):
+        node = doc.createElement('meta')
+        doc.appendChild(node)
+        node.setAttribute('key', '%s' % key)
+        text = doc.createTextNode('%s' % value)
+        node.appendChild(text)
+        return node
+
+    def meta_list_to_xml(self, xml_doc, meta_items):
+        container_node = xml_doc.createElement('metadata')
+        for (key, value) in meta_items:
+            item_node = self._meta_item_to_xml(xml_doc, key, value)
+            container_node.appendChild(item_node)
+        return container_node
+
+    def _meta_list_to_xml_string(self, metadata_dict):
+        xml_doc = minidom.Document()
+        items = metadata_dict['metadata'].items()
+        container_node = self.meta_list_to_xml(xml_doc, items)
+        xml_doc.appendChild(container_node)
+        self._add_xmlns(container_node)
+        return xml_doc.toprettyxml(indent='    ', encoding='UTF-8')
+
+    def index(self, metadata_dict):
+        return self._meta_list_to_xml_string(metadata_dict)
+
+    def create(self, metadata_dict):
+        return self._meta_list_to_xml_string(metadata_dict)
+
+    def update_all(self, metadata_dict):
+        return self._meta_list_to_xml_string(metadata_dict)
+
+    def _meta_item_to_xml_string(self, meta_item_dict):
+        xml_doc = minidom.Document()
+        item_key, item_value = meta_item_dict.items()[0]
+        item_node = self._meta_item_to_xml(xml_doc, item_key, item_value)
+        xml_doc.appendChild(item_node)
+        self._add_xmlns(item_node)
+        return xml_doc.toprettyxml(indent='    ', encoding='UTF-8')
+
+    def show(self, meta_item_dict):
+        return self._meta_item_to_xml_string(meta_item_dict['meta'])
+
+    def update(self, meta_item_dict):
+        return self._meta_item_to_xml_string(meta_item_dict['meta'])
+
+    def default(self, *args, **kwargs):
+        return ''