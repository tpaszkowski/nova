--- conflicted
+++ resolved
@@ -534,10 +534,9 @@
         self.stubs.UnsetAll()
 
     def _create_instance(self):
-<<<<<<< HEAD
         """Creates and spawns a test instance."""
-        values = {'name': 1,
-                  'id': 1,
+        stubs.stubout_loopingcall_start(self.stubs)
+        values = {'id': 1,
                   'project_id': self.project.id,
                   'user_id': self.user.id,
                   'image_id': 1,
@@ -546,22 +545,7 @@
                   'instance_type': 'm1.large',
                   'mac_address': 'aa:bb:cc:dd:ee:ff',
                   'os_type': 'linux'}
-        instance = db.instance_create(values)
-=======
-        """Creates and spawns a test instance"""
-        stubs.stubout_loopingcall_start(self.stubs)
-        values = {
-            'id': 1,
-            'project_id': self.project.id,
-            'user_id': self.user.id,
-            'image_id': 1,
-            'kernel_id': 2,
-            'ramdisk_id': 3,
-            'instance_type': 'm1.large',
-            'mac_address': 'aa:bb:cc:dd:ee:ff',
-            'os_type': 'linux'}
         instance = db.instance_create(self.context, values)
->>>>>>> 8501cd94
         self.conn.spawn(instance)
         return instance
 
