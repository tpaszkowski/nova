--- conflicted
+++ resolved
@@ -104,14 +104,8 @@
         context = context.elevated()
         instance_ref = self.db.instance_get(context, instance_id)
         if instance_ref['name'] in self.driver.list_instances():
-<<<<<<< HEAD
-            raise exception.Error("Instance has already been created")
-        logging.debug("instance %s: starting...", instance_id)
-=======
             raise exception.Error(_("Instance has already been created"))
         logging.debug(_("instance %s: starting..."), instance_id)
-        self.network_manager.setup_compute_network(context, instance_id)
->>>>>>> ff1575e7
         self.db.instance_update(context,
                                 instance_id,
                                 {'host': self.host})
@@ -161,10 +155,6 @@
     def terminate_instance(self, context, instance_id):
         """Terminate an instance on this machine."""
         context = context.elevated()
-<<<<<<< HEAD
-=======
-        logging.debug(_("instance %s: terminating"), instance_id)
->>>>>>> ff1575e7
 
         instance_ref = self.db.instance_get(context, instance_id)
 
@@ -172,7 +162,7 @@
             address = self.db.instance_get_floating_address(context,
                                                             instance_ref['id'])
             if address:
-                logging.debug("Disassociating address %s" % address)
+                logging.debug(_("Disassociating address %s") % address)
                 # NOTE(vish): Right now we don't really care if the ip is
                 #             disassociated.  We may need to worry about
                 #             checking this later.
@@ -184,14 +174,14 @@
             address = self.db.instance_get_fixed_address(context,
                                                          instance_ref['id'])
             if address:
-                logging.debug("Deallocating address %s" % address)
+                logging.debug(_("Deallocating address %s") % address)
                 # NOTE(vish): Currently, nothing needs to be done on the
                 #             network node until release. If this changes,
                 #             we will need to cast here.
                 self.network_manager.deallocate_fixed_ip(context.elevated(),
                                                          address)
 
-        logging.debug("instance %s: terminating", instance_id)
+        logging.debug(_("instance %s: terminating"), instance_id)
 
         volumes = instance_ref.get('volumes', []) or []
         for volume in volumes:
