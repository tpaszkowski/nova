# vim: tabstop=4 shiftwidth=4 softtabstop=4

# Copyright 2010 United States Government as represented by the
# Administrator of the National Aeronautics and Space Administration.
# All Rights Reserved.
#
#    Licensed under the Apache License, Version 2.0 (the "License"); you may
#    not use this file except in compliance with the License. You may obtain
#    a copy of the License at
#
#         http://www.apache.org/licenses/LICENSE-2.0
#
#    Unless required by applicable law or agreed to in writing, software
#    distributed under the License is distributed on an "AS IS" BASIS, WITHOUT
#    WARRANTIES OR CONDITIONS OF ANY KIND, either express or implied. See the
#    License for the specific language governing permissions and limitations
#    under the License.
"""
Volume manager manages creating, attaching, detaching, and persistent storage.

Persistant storage volumes keep their state independent of instances.  You can
attach to an instance, terminate the instance, spawn a new instance (even
one from a different image) and re-attach the volume with the same data
intact.

**Related Flags**

:volume_topic:  What :mod:`rpc` topic to listen to (default: `volume`).
:volume_manager:  The module name of a class derived from
                  :class:`manager.Manager` (default:
                  :class:`nova.volume.manager.AOEManager`).
:storage_availability_zone:  Defaults to `nova`.
:volume_driver:  Used by :class:`AOEManager`.  Defaults to
                 :class:`nova.volume.driver.AOEDriver`.
:num_shelves:  Number of shelves for AoE (default: 100).
:num_blades:  Number of vblades per shelf to allocate AoE storage from
              (default: 16).
:volume_group:  Name of the group that will contain exported volumes (default:
                `nova-volumes`)
:aoe_eth_dev:  Device name the volumes will be exported on (default: `eth0`).
:num_shell_tries:  Number of times to attempt to run AoE commands (default: 3)

"""

import datetime


from nova import context
from nova import exception
from nova import flags
from nova import log as logging
from nova import manager
from nova import utils


LOG = logging.getLogger('nova.volume.manager')
FLAGS = flags.FLAGS
flags.DEFINE_string('storage_availability_zone',
                    'nova',
                    'availability zone of this service')
flags.DEFINE_string('volume_driver', 'nova.volume.driver.ISCSIDriver',
                    'Driver to use for volume creation')
flags.DEFINE_boolean('use_local_volumes', True,
                     'if True, will not discover local volumes')


class VolumeManager(manager.Manager):
    """Manages attachable block storage devices."""
    def __init__(self, volume_driver=None, *args, **kwargs):
        """Load the driver from the one specified in args, or from flags."""
        if not volume_driver:
            volume_driver = FLAGS.volume_driver
        self.driver = utils.import_object(volume_driver)
        super(VolumeManager, self).__init__(*args, **kwargs)
        # NOTE(vish): Implementation specific db handling is done
        #             by the driver.
        self.driver.db = self.db

    def init_host(self):
        """Do any initialization that needs to be run if this is a
           standalone service."""
        self.driver.check_for_setup_error()
        ctxt = context.get_admin_context()
        volumes = self.db.volume_get_all_by_host(ctxt, self.host)
        LOG.debug(_("Re-exporting %s volumes"), len(volumes))
        for volume in volumes:
            if volume['status'] in ['available', 'in-use']:
                self.driver.ensure_export(ctxt, volume)
            else:
                LOG.info(_("volume %s: skipping export"), volume_ref['name'])

    def create_volume(self, context, volume_id):
        """Creates and exports the volume."""
        context = context.elevated()
        volume_ref = self.db.volume_get(context, volume_id)
        LOG.info(_("volume %s: creating"), volume_ref['name'])

        self.db.volume_update(context,
                              volume_id,
                              {'host': self.host})
        # NOTE(vish): so we don't have to get volume from db again
        #             before passing it to the driver.
        volume_ref['host'] = self.host

        try:
            vol_name = volume_ref['name']
            vol_size = volume_ref['size']
            LOG.debug(_("volume %(vol_name)s: creating lv of"
                    " size %(vol_size)sG") % locals())
            self.driver.create_volume(volume_ref)

            LOG.debug(_("volume %s: creating export"), volume_ref['name'])
            self.driver.create_export(context, volume_ref)
        except Exception as e:
            self.db.volume_update(context,
                                  volume_ref['id'], {'status': 'error'})
            raise e

        now = datetime.datetime.utcnow()
        self.db.volume_update(context,
                              volume_ref['id'], {'status': 'available',
                                                 'launched_at': now})
        LOG.debug(_("volume %s: created successfully"), volume_ref['name'])
        return volume_id

    def delete_volume(self, context, volume_id):
        """Deletes and unexports volume."""
        context = context.elevated()
        volume_ref = self.db.volume_get(context, volume_id)
        if volume_ref['attach_status'] == "attached":
            raise exception.Error(_("Volume is still attached"))
        if volume_ref['host'] != self.host:
            raise exception.Error(_("Volume is not local to this node"))

        try:
            LOG.debug(_("volume %s: removing export"), volume_ref['name'])
            self.driver.remove_export(context, volume_ref)
            LOG.debug(_("volume %s: deleting"), volume_ref['name'])
            self.driver.delete_volume(volume_ref)
        except Exception as e:
            self.db.volume_update(context,
                                  volume_ref['id'],
                                  {'status': 'error_deleting'})
            raise e

        self.db.volume_destroy(context, volume_id)
        LOG.debug(_("volume %s: deleted successfully"), volume_ref['name'])
        return True

    def setup_compute_volume(self, context, volume_id):
        """Setup remote volume on compute host.

        Returns path to device."""
        context = context.elevated()
        volume_ref = self.db.volume_get(context, volume_id)
        if volume_ref['host'] == self.host and FLAGS.use_local_volumes:
            path = self.driver.local_path(volume_ref)
        else:
            path = self.driver.discover_volume(volume_ref)
        return path

    def remove_compute_volume(self, context, volume_id):
        """Remove remote volume on compute host."""
        context = context.elevated()
        volume_ref = self.db.volume_get(context, volume_id)
        if volume_ref['host'] == self.host and FLAGS.use_local_volumes:
            return True
        else:
<<<<<<< HEAD
            self.driver.undiscover_volume(volume_ref)

    def check_for_export(self, context, instance_id):
        """Make sure whether volume is exported."""
        if FLAGS.volume_driver == 'nova.volume.driver.AOEDriver':
            instance_ref = self.db.instance_get(context, instance_id)
            for v in instance_ref['volumes']:
                self.driver.check_for_export(context, v['id'])
=======
            self.driver.undiscover_volume(volume_ref)
>>>>>>> 03513652
<|MERGE_RESOLUTION|>--- conflicted
+++ resolved
@@ -166,7 +166,6 @@
         if volume_ref['host'] == self.host and FLAGS.use_local_volumes:
             return True
         else:
-<<<<<<< HEAD
             self.driver.undiscover_volume(volume_ref)
 
     def check_for_export(self, context, instance_id):
@@ -174,7 +173,4 @@
         if FLAGS.volume_driver == 'nova.volume.driver.AOEDriver':
             instance_ref = self.db.instance_get(context, instance_id)
             for v in instance_ref['volumes']:
-                self.driver.check_for_export(context, v['id'])
-=======
-            self.driver.undiscover_volume(volume_ref)
->>>>>>> 03513652
+                self.driver.check_for_export(context, v['id'])