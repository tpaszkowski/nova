# vim: tabstop=4 shiftwidth=4 softtabstop=4

# Copyright (c) 2010 Citrix Systems, Inc.
#
#    Licensed under the Apache License, Version 2.0 (the "License"); you may
#    not use this file except in compliance with the License. You may obtain
#    a copy of the License at
#
#         http://www.apache.org/licenses/LICENSE-2.0
#
#    Unless required by applicable law or agreed to in writing, software
#    distributed under the License is distributed on an "AS IS" BASIS, WITHOUT
#    WARRANTIES OR CONDITIONS OF ANY KIND, either express or implied. See the
#    License for the specific language governing permissions and limitations
#    under the License.

"""
A connection to XenServer or Xen Cloud Platform.

The concurrency model for this class is as follows:

All XenAPI calls are on a thread (using t.i.t.deferToThread, via the decorator
deferredToThread).  They are remote calls, and so may hang for the usual
reasons.  They should not be allowed to block the reactor thread.

All long-running XenAPI calls (VM.start, VM.reboot, etc) are called async
(using XenAPI.VM.async_start etc).  These return a task, which can then be
polled for completion.  Polling is handled using reactor.callLater.

This combination of techniques means that we don't block the reactor thread at
all, and at the same time we don't hold lots of threads waiting for
long-running operations.

FIXME: get_info currently doesn't conform to these rules, and will block the
reactor thread if the VM.get_by_name_label or VM.get_record calls block.

**Related Flags**

:xenapi_connection_url:  URL for connection to XenServer/Xen Cloud Platform.
:xenapi_connection_username:  Username for connection to XenServer/Xen Cloud
                              Platform (default: root).
:xenapi_connection_password:  Password for connection to XenServer/Xen Cloud
                              Platform.
:xenapi_task_poll_interval:  The interval (seconds) used for polling of
                             remote tasks (Async.VM.start, etc)
                             (default: 0.5).
:target_host:                the iSCSI Target Host IP address, i.e. the IP
                             address for the nova-volume host
:target_port:                iSCSI Target Port, 3260 Default
:iqn_prefix:                 IQN Prefix, e.g. 'iqn.2010-10.org.openstack'
"""

import logging
import sys
import xmlrpclib

from eventlet import event
from eventlet import tpool

from nova import context
from nova import db
from nova import utils
from nova import flags
from nova.virt.xenapi.vmops import VMOps
from nova.virt.xenapi.volumeops import VolumeOps

FLAGS = flags.FLAGS

flags.DEFINE_string('xenapi_connection_url',
                    None,
                    'URL for connection to XenServer/Xen Cloud Platform.'
                    ' Required if connection_type=xenapi.')
flags.DEFINE_string('xenapi_connection_username',
                    'root',
                    'Username for connection to XenServer/Xen Cloud Platform.'
                    ' Used only if connection_type=xenapi.')
flags.DEFINE_string('xenapi_connection_password',
                    None,
                    'Password for connection to XenServer/Xen Cloud Platform.'
                    ' Used only if connection_type=xenapi.')
flags.DEFINE_float('xenapi_task_poll_interval',
                   0.5,
                   'The interval used for polling of remote tasks '
                   '(Async.VM.start, etc).  Used only if '
                   'connection_type=xenapi.')
<<<<<<< HEAD
flags.DEFINE_float('xenapi_vhd_coalesce_poll_interval',
                   5.0,
                   'The interval used for polling of coalescing vhds.'
                   '  Used only if connection_type=xenapi.')
XenAPI = None
=======
flags.DEFINE_string('target_host',
                    None,
                    'iSCSI Target Host')
flags.DEFINE_string('target_port',
                    '3260',
                    'iSCSI Target Port, 3260 Default')
flags.DEFINE_string('iqn_prefix',
                    'iqn.2010-10.org.openstack',
                    'IQN Prefix')
>>>>>>> 75e2cbec


def get_connection(_):
    """Note that XenAPI doesn't have a read-only connection mode, so
    the read_only parameter is ignored."""
    url = FLAGS.xenapi_connection_url
    username = FLAGS.xenapi_connection_username
    password = FLAGS.xenapi_connection_password
    if not url or password is None:
        raise Exception(_('Must specify xenapi_connection_url, '
                          'xenapi_connection_username (optionally), and '
                          'xenapi_connection_password to use '
                          'connection_type=xenapi'))
    return XenAPIConnection(url, username, password)


class XenAPIConnection(object):
    """A connection to XenServer or Xen Cloud Platform"""

    def __init__(self, url, user, pw):
        session = XenAPISession(url, user, pw)
        self._vmops = VMOps(session)
        self._volumeops = VolumeOps(session)

    def init_host(self):
        #FIXME(armando): implement this
        #NOTE(armando): would we need a method
        #to call when shutting down the host?
        #e.g. to do session logout?
        pass

    def list_instances(self):
        """List VM instances"""
        return self._vmops.list_instances()

    def spawn(self, instance):
        """Create VM instance"""
        self._vmops.spawn(instance)

    def snapshot(self, instance, name):
        """ Create snapshot from a running VM instance """
        self._vmops.snapshot(instance, name)

    def reboot(self, instance):
        """Reboot VM instance"""
        self._vmops.reboot(instance)

    def destroy(self, instance):
        """Destroy VM instance"""
        self._vmops.destroy(instance)

    def pause(self, instance, callback):
        """Pause VM instance"""
        self._vmops.pause(instance, callback)

    def unpause(self, instance, callback):
        """Unpause paused VM instance"""
        self._vmops.unpause(instance, callback)

    def get_info(self, instance_id):
        """Return data about VM instance"""
        return self._vmops.get_info(instance_id)

    def get_diagnostics(self, instance_id):
        """Return data about VM diagnostics"""
        return self._vmops.get_diagnostics(instance_id)

    def get_console_output(self, instance):
        """Return snapshot of console"""
        return self._vmops.get_console_output(instance)

    def attach_volume(self, instance_name, device_path, mountpoint):
        """Attach volume storage to VM instance"""
        return self._volumeops.attach_volume(instance_name,
                                               device_path,
                                               mountpoint)

    def detach_volume(self, instance_name, mountpoint):
        """Detach volume storage to VM instance"""
        return self._volumeops.detach_volume(instance_name, mountpoint)


class XenAPISession(object):
    """The session to invoke XenAPI SDK calls"""

    def __init__(self, url, user, pw):
        self.XenAPI = self.get_imported_xenapi()
        self._session = self._create_session(url)
        self._session.login_with_password(user, pw)

    def get_imported_xenapi(self):
        """Stubout point. This can be replaced with a mock xenapi module."""
        return __import__('XenAPI')

    def get_xenapi(self):
        """Return the xenapi object"""
        return self._session.xenapi

    def get_xenapi_host(self):
        """Return the xenapi host"""
        return self._session.xenapi.session.get_this_host(self._session.handle)

    def call_xenapi(self, method, *args):
        """Call the specified XenAPI method on a background thread."""
        f = self._session.xenapi
        for m in method.split('.'):
            f = f.__getattr__(m)
        return tpool.execute(f, *args)

    def async_call_plugin(self, plugin, fn, args):
        """Call Async.host.call_plugin on a background thread."""
        return tpool.execute(self._unwrap_plugin_exceptions,
                             self._session.xenapi.Async.host.call_plugin,
                             self.get_xenapi_host(), plugin, fn, args)

    def wait_for_task(self, id, task):
        """Return the result of the given task. The task is polled
        until it completes."""

        done = event.Event()
        loop = utils.LoopingCall(self._poll_task, id, task, done)
        loop.start(FLAGS.xenapi_task_poll_interval, now=True)
        rv = done.wait()
        loop.stop()
        return rv

    def _create_session(self, url):
        """Stubout point. This can be replaced with a mock session."""
        return self.XenAPI.Session(url)

    def _poll_task(self, id, task, done):
        """Poll the given XenAPI task, and fire the given Deferred if we
        get a result."""
        try:
            name = self._session.xenapi.task.get_name_label(task)
            status = self._session.xenapi.task.get_status(task)
            action = dict(
                id=int(id),
                action=name,
                error=None)
            if status == "pending":
                return
            elif status == "success":
                result = self._session.xenapi.task.get_result(task)
                logging.info(_("Task [%s] %s status: success    %s") % (
                    name,
                    task,
                    result))
                done.send(_parse_xmlrpc_value(result))
            else:
                error_info = self._session.xenapi.task.get_error_info(task)
                action["error"] = str(error_info)
                logging.warn(_("Task [%s] %s status: %s    %s") % (
                    name,
                    task,
                    status,
                    error_info))
                done.send_exception(self.XenAPI.Failure(error_info))
            db.instance_action_create(context.get_admin_context(), action)
        except self.XenAPI.Failure, exc:
            logging.warn(exc)
            done.send_exception(*sys.exc_info())

    def _unwrap_plugin_exceptions(self, func, *args, **kwargs):
        """Parse exception details"""
        try:
            return func(*args, **kwargs)
        except self.XenAPI.Failure, exc:
            logging.debug(_("Got exception: %s"), exc)
            if (len(exc.details) == 4 and
                exc.details[0] == 'XENAPI_PLUGIN_EXCEPTION' and
                exc.details[2] == 'Failure'):
                params = None
                try:
                    params = eval(exc.details[3])
                except:
                    raise exc
                raise self.XenAPI.Failure(params)
            else:
                raise
        except xmlrpclib.ProtocolError, exc:
            logging.debug(_("Got exception: %s"), exc)
            raise


def _parse_xmlrpc_value(val):
    """Parse the given value as if it were an XML-RPC value.  This is
    sometimes used as the format for the task.result field."""
    if not val:
        return val
    x = xmlrpclib.loads(
        '<?xml version="1.0"?><methodResponse><params><param>' +
        val +
        '</param></params></methodResponse>')
    return x[0][0]<|MERGE_RESOLUTION|>--- conflicted
+++ resolved
@@ -83,13 +83,10 @@
                    'The interval used for polling of remote tasks '
                    '(Async.VM.start, etc).  Used only if '
                    'connection_type=xenapi.')
-<<<<<<< HEAD
 flags.DEFINE_float('xenapi_vhd_coalesce_poll_interval',
                    5.0,
                    'The interval used for polling of coalescing vhds.'
                    '  Used only if connection_type=xenapi.')
-XenAPI = None
-=======
 flags.DEFINE_string('target_host',
                     None,
                     'iSCSI Target Host')
@@ -99,7 +96,6 @@
 flags.DEFINE_string('iqn_prefix',
                     'iqn.2010-10.org.openstack',
                     'IQN Prefix')
->>>>>>> 75e2cbec
 
 
 def get_connection(_):
